--- conflicted
+++ resolved
@@ -1,15 +1,12 @@
 import numpy as np
 from construct import PaddedString, Int16un, Struct, Int32sn, Int32un, Array, Int8un
 from oct_converter.image_types import OCTVolumeWithMetaData, FundusImageWithMetaData
-<<<<<<< HEAD
 import struct
 import matplotlib.pyplot as plt
 import setup_logger
 import logging
-
-=======
 from pathlib import Path
->>>>>>> 173890a0
+
 
 class E2E(object):
     """ Class for extracting data from Heidelberg's .e2e file format.
@@ -28,18 +25,15 @@
     """
 
 
-<<<<<<< HEAD
     def __init__(self, filepath, imagetype=""):
         self.logger = setup_logger.default_logger('extract_e2e.log')
         self.filepath = filepath
         self.imagetype = imagetype
         self.laterality = None
-=======
     def __init__(self, filepath):
         self.filepath = Path(filepath)
         if not self.filepath.exists():
             raise FileNotFoundError(self.filepath)
->>>>>>> 173890a0
         self.header_structure = Struct(
             'magic' / PaddedString(12, 'ascii'),
             'version' / Int32un,
